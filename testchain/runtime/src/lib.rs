--- conflicted
+++ resolved
@@ -8,7 +8,6 @@
 #[cfg(feature = "std")]
 include!(concat!(env!("OUT_DIR"), "/wasm_binary.rs"));
 
-<<<<<<< HEAD
 use frame_support::{
 	traits::{ConstU128, ConstU32, Contains, Currency as PalletCurrency, Imbalance, OnUnbalanced},
 	PalletId,
@@ -16,30 +15,16 @@
 use frame_system::{
 	limits::{BlockLength, BlockWeights},
 	EnsureRoot,
-=======
-use pallet_spacewalk::currency::CurrencyId;
-
-use pallet_grandpa::{
-	fg_primitives, AuthorityId as GrandpaId, AuthorityList as GrandpaAuthorityList,
->>>>>>> 996876a4
 };
 use orml_currencies::BasicCurrencyAdapter;
 use orml_traits::parameter_type_with_key;
 use pallet_transaction_payment::{Multiplier, TargetedFeeAdjustment};
 use sp_api::impl_runtime_apis;
-<<<<<<< HEAD
-=======
-use sp_consensus_aura::ed25519::AuthorityId as AuraId;
->>>>>>> 996876a4
 use sp_core::{crypto::KeyTypeId, OpaqueMetadata};
 use sp_runtime::{
 	create_runtime_str, generic, impl_opaque_keys,
 	traits::{
-<<<<<<< HEAD
 		AccountIdConversion, BlakeTwo256, Block as BlockT, Convert, IdentityLookup, NumberFor, Zero,
-=======
-		AccountIdLookup, BlakeTwo256, Block as BlockT, IdentifyAccount, NumberFor, Verify, Zero,
->>>>>>> 996876a4
 	},
 	transaction_validity::{TransactionSource, TransactionValidity},
 	ApplyExtrinsicResult, FixedPointNumber, Perquintill,
@@ -49,50 +34,27 @@
 use sp_version::NativeVersion;
 use sp_version::RuntimeVersion;
 
-use orml_currencies::BasicCurrencyAdapter;
-use orml_traits::parameter_type_with_key;
-
-use pallet_spacewalk::{
-	address_conv::AddressConversion as StellarAddressConversion,
-	balance_conv::BalanceConversion as StellarBalanceConversion,
-	currency_conv::{
-		CurrencyConversion as StellarCurrencyConversion,
-		StringCurrencyConversion as StellarStringCurrencyConversion,
-	},
-};
-
 // A few exports that help ease life for downstream crates.
 pub use frame_support::{
-<<<<<<< HEAD
 	construct_runtime, parameter_types,
 	traits::{
 		EqualPrivilegeOnly, Everything, FindAuthor, Get, KeyOwnerProofSystem, LockIdentifier,
 	},
-=======
-	construct_runtime, match_type, parameter_types,
-	traits::{ConstU128, ConstU32, ConstU8, KeyOwnerProofSystem, Nothing, Randomness, StorageInfo},
->>>>>>> 996876a4
 	weights::{
 		constants::{BlockExecutionWeight, ExtrinsicBaseWeight, RocksDbWeight, WEIGHT_PER_SECOND},
 		DispatchClass, IdentityFee, Weight,
 	},
 	StorageValue,
 };
-<<<<<<< HEAD
-=======
-
-pub use pallet_balances::Call as BalancesCall;
->>>>>>> 996876a4
 pub use pallet_timestamp::Call as TimestampCall;
 #[cfg(any(feature = "std", test))]
 pub use sp_runtime::BuildStorage;
 pub use sp_runtime::{Perbill, Permill};
 
-<<<<<<< HEAD
 pub use pallet_grandpa::{
 	fg_primitives, AuthorityId as GrandpaId, AuthorityList as GrandpaAuthorityList,
 };
-pub use sp_consensus_aura::sr25519::AuthorityId as AuraId;
+pub use sp_consensus_aura::ed25519::AuthorityId as AuraId;
 
 pub use pallet_spacewalk::currency::CurrencyId;
 use pallet_spacewalk::{
@@ -103,38 +65,6 @@
 		StringCurrencyConversion as StellarStringCurrencyConversion,
 	},
 };
-=======
-/// Import the spacewalk pallet.
-pub use pallet_spacewalk;
-
-/// An index to a block.
-pub type BlockNumber = u32;
-
-/// Alias to 512-bit hash when used in the context of a transaction signature on the chain.
-pub type Signature = MultiSignature;
-
-/// Some way of identifying an account on the chain. We intentionally make it equivalent
-/// to the public key of our transaction signing scheme.
-pub type AccountId = <<Signature as Verify>::Signer as IdentifyAccount>::AccountId;
-
-/// Balance of an account.
-pub type Balance = u128;
-
-/// Index of a transaction in the chain.
-pub type Index = u32;
-
-/// A hash of some data used by the chain.
-pub type Hash = sp_core::H256;
-
-pub type Amount = i128;
-
-/// Opaque types. These are used by the CLI to instantiate machinery that don't need to know
-/// the specifics of the runtime. They can then be made to be agnostic over specific formats
-/// of data like extrinsics, allowing for them to continue syncing the network through upgrades
-/// to even the core data structures.
-pub mod opaque {
-	use super::*;
->>>>>>> 996876a4
 
 pub use pallet_spacewalk;
 
@@ -584,43 +514,10 @@
 	type CurrencyConversion = StellarCurrencyConversion;
 }
 
-<<<<<<< HEAD
 impl orml_currencies::Config for Runtime {
 	type Event = Event;
 	type MultiCurrency = Tokens;
 	type NativeCurrency = BasicCurrencyAdapter<Runtime, Balances, primitives::Amount, BlockNumber>;
-=======
-parameter_types! {
-	pub const MaxLocks: u32 = 50;
-}
-
-impl orml_tokens::Config for Runtime {
-	type Event = Event;
-	type Balance = Balance;
-	type Amount = Amount;
-	type CurrencyId = CurrencyId;
-	type WeightInfo = ();
-	type ExistentialDeposits = ExistentialDeposits;
-	type OnDust = ();
-	type MaxLocks = MaxLocks;
-	type DustRemovalWhitelist = Nothing;
-}
-
-parameter_type_with_key! {
-	pub ExistentialDeposits: |_currency_id: CurrencyId| -> Balance {
-		Zero::zero()
-	};
-}
-
-parameter_types! {
-	pub const GetNativeCurrencyId: CurrencyId = CurrencyId::Native;
-}
-
-impl orml_currencies::Config for Runtime {
-	type Event = Event;
-	type MultiCurrency = Tokens;
-	type NativeCurrency = BasicCurrencyAdapter<Runtime, Balances, Amount, BlockNumber>;
->>>>>>> 996876a4
 	type GetNativeCurrencyId = GetNativeCurrencyId;
 	type WeightInfo = ();
 }
@@ -645,7 +542,6 @@
 		NodeBlock = primitives::Block,
 		UncheckedExtrinsic = UncheckedExtrinsic
 	{
-<<<<<<< HEAD
 		System: frame_system::{Pallet, Call, Storage, Config, Event<T>} = 0,
 		Timestamp: pallet_timestamp::{Pallet, Call, Storage, Inherent} = 1,
 		Sudo: pallet_sudo::{Pallet, Call, Storage, Config<T>, Event<T>} = 2,
@@ -665,21 +561,6 @@
 		Authorship: pallet_authorship::{Pallet, Call, Storage} = 33,
 		Aura: pallet_aura::{Pallet, Config<T>} = 34,
 		Grandpa: pallet_grandpa::{Pallet, Call, Storage, Config, Event} = 35,
-=======
-		System: frame_system,
-		RandomnessCollectiveFlip: pallet_randomness_collective_flip,
-		Timestamp: pallet_timestamp,
-		Aura: pallet_aura,
-		Grandpa: pallet_grandpa,
-		Balances: pallet_balances,
-		TransactionPayment: pallet_transaction_payment,
-		Sudo: pallet_sudo,
-		// Include the custom logic from the spacewalk-pallet in the runtime.
-		Spacewalk: pallet_spacewalk,
-		Currencies: orml_currencies,
-		Tokens: orml_tokens,
-
->>>>>>> 996876a4
 	}
 }
 
@@ -716,24 +597,6 @@
 	AllPalletsWithSystem,
 >;
 
-<<<<<<< HEAD
-=======
-#[cfg(feature = "runtime-benchmarks")]
-#[macro_use]
-extern crate frame_benchmarking;
-
-#[cfg(feature = "runtime-benchmarks")]
-mod benches {
-	define_benchmarks!(
-		[frame_benchmarking, BaselineBench::<Runtime>]
-		[frame_system, SystemBench::<Runtime>]
-		[pallet_balances, Balances]
-		[pallet_timestamp, Timestamp]
-		[pallet_spacewalk, Spacewalk]
-	);
-}
-
->>>>>>> 996876a4
 impl_runtime_apis! {
 	impl sp_api::Core<Block> for Runtime {
 		fn version() -> RuntimeVersion {
@@ -788,8 +651,8 @@
 
 	impl sp_offchain::OffchainWorkerApi<Block> for Runtime {
 		fn offchain_worker(header: &<Block as BlockT>::Header) {
-		Executive::offchain_worker(header)
-}
+			Executive::offchain_worker(header)
+		}
 	}
 
 	impl sp_session::SessionKeys<Block> for Runtime {
