--- conflicted
+++ resolved
@@ -27,25 +27,6 @@
 const USDC: [u8; 4] = [b'U', b'S', b'D', b'C'];
 const AMOUNT: u128 = 1_000_000_000_000;
 
-<<<<<<< HEAD
-// #[test]
-// fn it_works_for_default_value() {
-// 	new_test_ext().execute_with(|| {
-// 		// Dispatch a signed extrinsic.
-// 		assert_ok!(TemplateModule::do_something(Origin::signed(1), 42));
-// 		// Read pallet storage and assert an expected result.
-// 		assert_eq!(TemplateModule::something(), Some(42));
-// 	});
-// }
-
-// #[test]
-// fn correct_error_for_none_value() {
-// 	new_test_ext().execute_with(|| {
-// 		// Ensure the expected error is thrown when no value is present.
-// 		assert_noop!(TemplateModule::cause_error(Origin::signed(1)), Error::<Test>::NoneValue);
-// 	});
-// }
-=======
 #[test]
 fn report_stellar_transaction_mints_asset() {
 	new_test_ext().execute_with(|| {
@@ -90,5 +71,4 @@
 			0
 		);
 	});
-}
->>>>>>> a2fdafb9
+}